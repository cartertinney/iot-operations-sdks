// Copyright (c) Microsoft Corporation.
// Licensed under the MIT License.

use std::collections::{hash_map::HashMap, VecDeque};
use std::marker::PhantomData;
use std::str::from_utf8;
use std::sync::Arc;

use async_std::future;
use azure_iot_operations_mqtt::interface::ManagedClient;
use azure_iot_operations_protocol::application::ApplicationContextBuilder;
use azure_iot_operations_protocol::telemetry::telemetry_sender::{
    CloudEventBuilder, CloudEventBuilderError, CloudEventSubject, TelemetryMessageBuilder,
    TelemetryMessageBuilderError, TelemetrySender, TelemetrySenderOptionsBuilder,
    TelemetrySenderOptionsBuilderError,
};
use azure_iot_operations_protocol::telemetry::{TelemetryError, TelemetryErrorKind, Value};
use chrono::{DateTime, Utc};
use tokio::sync::oneshot;
use tokio::time;

use crate::metl::defaults::{get_sender_defaults, SenderDefaults};
use crate::metl::mqtt_hub::MqttHub;
use crate::metl::qos;
use crate::metl::test_case::TestCase;
use crate::metl::test_case_action::TestCaseAction;
use crate::metl::test_case_catch::TestCaseCatch;
use crate::metl::test_case_published_message::TestCasePublishedMessage;
use crate::metl::test_case_sender::TestCaseSender;
use crate::metl::test_case_serializer::TestCaseSerializer;
use crate::metl::test_payload::TestPayload;

const TEST_TIMEOUT: time::Duration = time::Duration::from_secs(10);

type SendResultReceiver = oneshot::Receiver<Result<(), TelemetryError>>;

pub struct TelemetrySenderTester<C>
where
    C: ManagedClient + Clone + Send + Sync + 'static,
    C::PubReceiver: Send + Sync + 'static,
{
    managed_client: PhantomData<C>,
}

impl<'a, C> TelemetrySenderTester<C>
where
    C: ManagedClient + Clone + Send + Sync + 'static,
    C::PubReceiver: Send + Sync + 'static,
{
    pub async fn test_telemetry_sender(
        test_case: TestCase<SenderDefaults>,
        managed_client: C,
        mut mqtt_hub: MqttHub,
    ) {
        if let Some(push_acks) = test_case.prologue.push_acks.as_ref() {
            for ack_kind in &push_acks.publish {
                mqtt_hub.enqueue_puback(ack_kind.clone());
            }

            for ack_kind in &push_acks.subscribe {
                mqtt_hub.enqueue_suback(ack_kind.clone());
            }

            for ack_kind in &push_acks.unsubscribe {
                mqtt_hub.enqueue_unsuback(ack_kind.clone());
            }
        }

        let mut senders: HashMap<String, Arc<TelemetrySender<TestPayload, C>>> = HashMap::new();

        let sender_count = test_case.prologue.senders.len();
        let mut ix = 0;
        for test_case_sender in &test_case.prologue.senders {
            ix += 1;
            let catch = if ix == sender_count {
                test_case.prologue.catch.as_ref()
            } else {
                None
            };

            if let Some(sender) = Self::get_telemetry_sender(
                managed_client.clone(),
                test_case_sender,
                catch,
                &mut mqtt_hub,
            )
            .await
            {
                senders.insert(
                    test_case_sender.telemetry_name.clone().unwrap(),
                    Arc::new(sender),
                );
            }
        }

        let test_case_serializer = &test_case.prologue.senders[0].serializer;

        let mut send_chans: VecDeque<SendResultReceiver> = VecDeque::new();

        for test_case_action in &test_case.actions {
            match test_case_action {
                action_send_telemetry @ TestCaseAction::SendTelemetry { .. } => {
                    Self::send_telemetry(
                        action_send_telemetry,
                        &senders,
                        &mut send_chans,
                        test_case_serializer,
                    );
                }
                action_await_send @ TestCaseAction::AwaitSend { .. } => {
                    Self::await_send(action_await_send, &mut send_chans).await;
                }
                action_await_publish @ TestCaseAction::AwaitPublish { .. } => {
                    Self::await_publish(action_await_publish, &mut mqtt_hub).await;
                }
                _action_disconnect @ TestCaseAction::Disconnect { .. } => {
                    Self::disconnect(&mut mqtt_hub);
                }
                _ => {
                    panic!("unexpected action kind");
                }
            }
        }

        if let Some(test_case_epilogue) = test_case.epilogue.as_ref() {
            for topic in &test_case_epilogue.subscribed_topics {
                assert!(
                    mqtt_hub.has_subscribed(topic),
                    "topic {topic} has not been subscribed"
                );
            }

            if let Some(publication_count) = test_case_epilogue.publication_count {
                assert_eq!(
                    publication_count,
                    mqtt_hub.get_publication_count(),
                    "publication count"
                );
            }

            for (sequence_index, published_message) in
                test_case_epilogue.published_messages.iter().enumerate()
            {
                Self::check_published_message(
                    sequence_index.try_into().unwrap(),
                    published_message,
                    &mqtt_hub,
                );
            }

            if let Some(acknowledgement_count) = test_case_epilogue.acknowledgement_count {
                assert_eq!(
                    acknowledgement_count,
                    mqtt_hub.get_acknowledgement_count(),
                    "acknowledgement count"
                );
            }
        }
    }

    async fn get_telemetry_sender(
        managed_client: C,
        tcs: &TestCaseSender<SenderDefaults>,
        catch: Option<&TestCaseCatch>,
        mqtt_hub: &mut MqttHub,
    ) -> Option<TelemetrySender<TestPayload, C>> {
        let mut sender_options_builder = TelemetrySenderOptionsBuilder::default();

        if let Some(telemetry_topic) = tcs.telemetry_topic.as_ref() {
            sender_options_builder.topic_pattern(telemetry_topic);
        }

        if let Some(topic_namespace) = tcs.topic_namespace.as_ref() {
            sender_options_builder.topic_namespace(topic_namespace);
        }

        if let Some(topic_token_map) = tcs.topic_token_map.as_ref() {
            sender_options_builder.topic_token_map(topic_token_map.clone());
        }

        let options_result = sender_options_builder.build();
        if let Err(error) = options_result {
            if let Some(catch) = catch {
                catch.check_telemetry_error(&Self::from_sender_options_builder_error(error));
            } else {
                panic!("Unexpected error when building TelemetrySender options: {error}");
            }

            return None;
        }

        let sender_options = options_result.unwrap();

        match TelemetrySender::new(
            ApplicationContextBuilder::default().build().unwrap(),
            managed_client,
            sender_options,
        ) {
            Ok(sender) => {
                if let Some(catch) = catch {
                    // TelemetrySender has no start method, so if an exception is expected, send may be needed to trigger it.

                    let default_send_telemetry = get_sender_defaults()
                        .as_ref()
                        .unwrap()
                        .actions
                        .as_ref()
                        .unwrap()
                        .send_telemetry
                        .as_ref()
                        .unwrap();

                    let mut telemetry_message_builder = TelemetryMessageBuilder::default();

                    if let Some(telemetry_value) = default_send_telemetry.telemetry_value.clone() {
                        telemetry_message_builder
                            .payload(TestPayload {
                                payload: Some(telemetry_value.clone()),
                                out_content_type: tcs.serializer.out_content_type.clone(),
                                accept_content_types: tcs.serializer.accept_content_types.clone(),
                                indicate_character_data: tcs.serializer.indicate_character_data,
                                allow_character_data: tcs.serializer.allow_character_data,
                                fail_deserialization: tcs.serializer.fail_deserialization,
                            })
                            .unwrap();
                    }

                    if let Some(timeout) = default_send_telemetry.timeout.clone() {
                        telemetry_message_builder.message_expiry(timeout.to_duration());
                    }

                    let request = telemetry_message_builder.build().unwrap();

                    let (send_result, _) = tokio::join!(
                        time::timeout(TEST_TIMEOUT, sender.send(request)),
                        time::timeout(TEST_TIMEOUT, mqtt_hub.await_operation())
                    );

                    match send_result {
                        Ok(Ok(())) => {
                            panic!(
                                "Expected {} error when constructing TelemetrySender but no error returned",
                                catch.error_kind
                            );
                        }
                        Ok(Err(error)) => {
                            catch.check_telemetry_error(&error);
                        }
                        _ => {
                            panic!(
                                "Expected {} error when calling recv() on TelemetrySender but got timeout instead",
                                catch.error_kind);
                        }
                    };

                    None
                } else {
                    Some(sender)
                }
            }
            Err(error) => {
                if let Some(catch) = catch {
                    catch.check_telemetry_error(&error);
                    None
                } else {
                    panic!("Unexpected error when constructing TelemetrySender: {error}");
                }
            }
        }
    }

    fn send_telemetry(
        action: &TestCaseAction<SenderDefaults>,
        senders: &'a HashMap<String, Arc<TelemetrySender<TestPayload, C>>>,
        send_chans: &mut VecDeque<SendResultReceiver>,
        tcs: &TestCaseSerializer<SenderDefaults>,
    ) {
        if let TestCaseAction::SendTelemetry {
            defaults_type: _,
            telemetry_name,
            topic_token_map,
            timeout,
            telemetry_value,
            metadata,
            cloud_event,
            qos,
        } = action
        {
            let mut telemetry_message_builder = TelemetryMessageBuilder::default();

            if let Some(telemetry_value) = telemetry_value {
                telemetry_message_builder
                    .payload(TestPayload {
                        payload: Some(telemetry_value.clone()),
                        out_content_type: tcs.out_content_type.clone(),
                        accept_content_types: tcs.accept_content_types.clone(),
                        indicate_character_data: tcs.indicate_character_data,
                        allow_character_data: tcs.allow_character_data,
                        fail_deserialization: tcs.fail_deserialization,
                    })
                    .unwrap();
            }

            telemetry_message_builder.qos(qos::to_enum(*qos));

            if let Some(topic_token_map) = topic_token_map {
                telemetry_message_builder.topic_tokens(topic_token_map.clone());
            }

            if let Some(timeout) = timeout {
                telemetry_message_builder.message_expiry(timeout.to_duration());
            }

            if let Some(metadata) = metadata {
                let mut user_data = Vec::with_capacity(metadata.len());
                for (key, value) in metadata {
                    user_data.push((key.clone(), value.clone()));
                }
                telemetry_message_builder.custom_user_data(user_data);
            }

            if let Some(cloud_event) = cloud_event {
                let mut cloud_event_builder = CloudEventBuilder::default();

                if let Some(source) = &cloud_event.source {
                    cloud_event_builder.source(source);
                }

                if let Some(event_type) = &cloud_event.event_type {
                    cloud_event_builder.event_type(event_type);
                }

                if let Some(spec_version) = &cloud_event.spec_version {
                    cloud_event_builder.spec_version(spec_version);
                }

                if let Some(id) = &cloud_event.id {
                    cloud_event_builder.id(id);
                }

                if let Some(Some(time)) = &cloud_event.time {
                    match DateTime::parse_from_rfc3339(time) {
                        Ok(time) => {
                            cloud_event_builder.time(time.with_timezone(&Utc));
                        }
                        Err(error) => {
                            let (response_tx, response_rx) = oneshot::channel();
                            send_chans.push_back(response_rx);
                            response_tx
                                .send(Err(Self::from_cloud_event_builder_error(
                                    CloudEventBuilderError::ValidationError(error.to_string()),
                                )))
                                .unwrap();
                            return;
                        }
                    }
                }

                if let Some(Some(data_schema)) = &cloud_event.data_schema {
                    cloud_event_builder.data_schema(data_schema.clone());
                }

                if let Some(Some(subject)) = &cloud_event.subject {
                    cloud_event_builder.subject(CloudEventSubject::Custom(subject.to_string()));
                }

                match cloud_event_builder.build() {
                    Ok(cloud_event) => {
                        telemetry_message_builder.cloud_event(cloud_event);
                    }
                    Err(error) => {
                        let (response_tx, response_rx) = oneshot::channel();
                        send_chans.push_back(response_rx);
                        response_tx
                            .send(Err(Self::from_cloud_event_builder_error(error)))
                            .unwrap();
                        return;
                    }
                }
            }

            if let Some(telemetry_name) = &telemetry_name {
                let sender = senders[telemetry_name].clone();
                let (response_tx, response_rx) = oneshot::channel();
                send_chans.push_back(response_rx);
                match telemetry_message_builder.build() {
                    Ok(request) => {
                        tokio::spawn(async move {
                            let response = sender.send(request).await;
                            response_tx.send(response).unwrap();
                        });
                    }
                    Err(error) => {
                        response_tx
                            .send(Err(Self::from_telemetry_message_builder_error(error)))
                            .unwrap();
                    }
                }
            }
        } else {
            panic!("internal logic error");
        }
    }

    async fn await_send(
        action: &TestCaseAction<SenderDefaults>,
        send_chans: &mut VecDeque<SendResultReceiver>,
    ) {
        if let TestCaseAction::AwaitSend {
            defaults_type: _,
            catch,
        } = action
        {
            let response_rx = send_chans.pop_front().unwrap();
            let response = response_rx.await;

            match response {
                Ok(Ok(())) => {
                    if let Some(catch) = catch {
                        panic!(
                            "Expected error {} but no error returned from awaited send",
                            catch.error_kind
                        );
                    }
                }
                Ok(Err(error)) => {
                    if let Some(catch) = catch {
                        catch.check_telemetry_error(&error);
                    } else {
                        panic!("Unexpected error when awaiting send: {error}");
                    }
                }
                _ => {
                    panic!("unexpected error from send channel");
                }
            }
        } else {
            panic!("internal logic error");
        }
    }

    async fn await_publish(action: &TestCaseAction<SenderDefaults>, mqtt_hub: &mut MqttHub) {
        if let TestCaseAction::AwaitPublish {
            defaults_type: _,
            correlation_index: _,
        } = action
        {
            future::timeout(TEST_TIMEOUT, mqtt_hub.await_publish())
                .await
                .expect("test timeout in await_publish");
        } else {
            panic!("internal logic error");
        }
    }

    fn disconnect(mqtt_hub: &mut MqttHub) {
        mqtt_hub.disconnect();
    }

    fn check_published_message(
        sequence_index: i32,
        expected_message: &TestCasePublishedMessage,
        mqtt_hub: &MqttHub,
    ) {
        let published_message = mqtt_hub
            .get_sequentially_published_message(sequence_index)
            .expect("no message published with sequence index {sequence_index}");

        if let Some(topic) = expected_message.topic.as_ref() {
            assert_eq!(
                topic,
                from_utf8(published_message.topic.to_vec().as_slice())
                    .expect("could not process published message topic as UTF8"),
                "topic"
            );
        }

        if let Some(payload) = expected_message.payload.as_ref() {
            if let Some(payload) = payload {
                assert_eq!(
                    payload,
                    from_utf8(published_message.payload.to_vec().as_slice())
                        .expect("could not process published payload topic as UTF8"),
                    "payload"
                );
            } else {
                assert!(published_message.payload.is_empty());
            }
        }

        if expected_message.content_type.is_some() {
            if let Some(properties) = published_message.properties.as_ref() {
                assert_eq!(expected_message.content_type, properties.content_type);
            } else {
                panic!("expected content type but found no properties in published message");
            }
        }

        if expected_message.format_indicator.is_some() {
            if let Some(properties) = published_message.properties.as_ref() {
                assert_eq!(
                    expected_message.format_indicator,
                    properties.payload_format_indicator
                );
            } else {
                panic!("expected format indicator but found no properties in published message");
            }
        }

        if !expected_message.metadata.is_empty() {
            if let Some(properties) = published_message.properties.as_ref() {
                for (key, value) in &expected_message.metadata {
                    let found = properties.user_properties.iter().find(|&k| &k.0 == key);
                    if let Some(value) = value {
                        assert_eq!(
                            value,
                            &found.unwrap().1,
                            "metadata key {key} expected {value}"
                        );
                    } else {
                        assert_eq!(None, found, "metadata key {key} not expected");
                    }
                }
            } else {
                panic!("expected metadata but found no properties in published message");
            }
        }

        if let Some(command_status) = expected_message.command_status {
            if let Some(properties) = published_message.properties.as_ref() {
                let found = properties
                    .user_properties
                    .iter()
                    .find(|&k| &k.0 == "__stat");
                if let Some(command_status) = command_status {
                    assert_eq!(
                        command_status.to_string(),
                        found.unwrap().1,
                        "status property expected {command_status}"
                    );
                } else {
                    assert_eq!(None, found, "status property not expected");
                }
            } else {
                panic!("expected status property but found no properties in published message");
            }
        }

        if let Some(is_application_error) = expected_message.is_application_error {
            if let Some(properties) = published_message.properties.as_ref() {
                let found = properties
                    .user_properties
                    .iter()
                    .find(|&k| &k.0 == "__apErr");
                if is_application_error {
                    assert!(
                        found.unwrap().1.to_lowercase() == "true",
                        "is application error"
                    );
                } else {
                    assert!(
                        found.is_none() || found.unwrap().1.to_lowercase() == "false",
                        "is application error"
                    );
                }
            } else if is_application_error {
                panic!("expected is application error property but found no properties in published message");
            }
        }

        if expected_message.expiry.is_some() {
            if let Some(properties) = published_message.properties.as_ref() {
                assert_eq!(expected_message.expiry, properties.message_expiry_interval);
            } else {
                panic!(
                    "expected message expiry interval but found no properties in published message"
                );
            }
        }
    }

    fn from_sender_options_builder_error(
        builder_error: TelemetrySenderOptionsBuilderError,
    ) -> TelemetryError {
        let property_name = match builder_error {
            TelemetrySenderOptionsBuilderError::UninitializedField(field_name) => {
                field_name.to_string()
            }
            _ => "unknown".to_string(),
        };

        TelemetryError::new(
            TelemetryErrorKind::ConfigurationInvalid {
                property_name,
                property_value: Value::String("uninitialized".to_string()),
            },
            builder_error,
            true,
        )
<<<<<<< HEAD

        // let property_name = match builder_error {
        //     TelemetrySenderOptionsBuilderError::UninitializedField(field_name) => {
        //         Some(field_name.to_string())
        //     }
        //     _ => None,
        // };

        // let mut protocol_error = AIOProtocolError {
        //     message: None,
        //     kind: AIOProtocolErrorKind::ConfigurationInvalid,
        //     is_shallow: true,
        //     is_remote: false,
        //     nested_error: Some(Box::new(builder_error)),
        //     header_name: None,
        //     header_value: None,
        //     timeout_name: None,
        //     timeout_value: None,
        //     property_name,
        //     property_value: None,
        //     command_name: None,
        //     protocol_version: None,
        //     supported_protocol_major_versions: None,
        // };

        // protocol_error.ensure_error_message();
        // protocol_error
=======
>>>>>>> ef26c1ce
    }

    fn from_cloud_event_builder_error(builder_error: CloudEventBuilderError) -> TelemetryError {
        let property_name = match builder_error {
            CloudEventBuilderError::UninitializedField(field_name) => field_name.to_string(),
            _ => "cloud_event".to_string(),
        };

        TelemetryError::new(
            TelemetryErrorKind::ConfigurationInvalid {
                property_name,
                property_value: Value::String("uninitialized".to_string()),
            },
            builder_error,
            true,
        )
<<<<<<< HEAD

        // let property_name = match builder_error {
        //     CloudEventBuilderError::UninitializedField(field_name) => Some(field_name.to_string()),
        //     _ => Some("cloud_event".to_string()),
        // };

        // let mut protocol_error = AIOProtocolError {
        //     message: None,
        //     kind: AIOProtocolErrorKind::ConfigurationInvalid,
        //     is_shallow: true,
        //     is_remote: false,
        //     nested_error: Some(Box::new(builder_error)),
        //     header_name: None,
        //     header_value: None,
        //     timeout_name: None,
        //     timeout_value: None,
        //     property_name,
        //     property_value: None,
        //     command_name: None,
        //     protocol_version: None,
        //     supported_protocol_major_versions: None,
        // };

        // protocol_error.ensure_error_message();
        // protocol_error
=======
>>>>>>> ef26c1ce
    }

    fn from_telemetry_message_builder_error(
        builder_error: TelemetryMessageBuilderError,
    ) -> TelemetryError {
        let property_name = match builder_error {
            TelemetryMessageBuilderError::UninitializedField(field_name) => field_name.to_string(),
            _ => "unknown".to_string(),
        };

        TelemetryError::new(
            TelemetryErrorKind::ConfigurationInvalid {
                property_name,
                property_value: Value::String("uninitialized".to_string()),
            },
            builder_error,
            true,
        )
<<<<<<< HEAD

        // let mut protocol_error = AIOProtocolError {
        //     message: None,
        //     kind: AIOProtocolErrorKind::ConfigurationInvalid,
        //     is_shallow: true,
        //     is_remote: false,
        //     nested_error: Some(Box::new(builder_error)),
        //     header_name: None,
        //     header_value: None,
        //     timeout_name: None,
        //     timeout_value: None,
        //     property_name,
        //     property_value: None,
        //     command_name: None,
        //     protocol_version: None,
        //     supported_protocol_major_versions: None,
        // };

        // protocol_error.ensure_error_message();
        // protocol_error

        // let property_name = match builder_error {
        //     TelemetryMessageBuilderError::UninitializedField(field_name) => {
        //         Some(field_name.to_string())
        //     }
        //     _ => None,
        // };

        // let mut protocol_error = AIOProtocolError {
        //     message: None,
        //     kind: AIOProtocolErrorKind::ConfigurationInvalid,
        //     is_shallow: true,
        //     is_remote: false,
        //     nested_error: Some(Box::new(builder_error)),
        //     header_name: None,
        //     header_value: None,
        //     timeout_name: None,
        //     timeout_value: None,
        //     property_name,
        //     property_value: None,
        //     command_name: None,
        //     protocol_version: None,
        //     supported_protocol_major_versions: None,
        // };

        // protocol_error.ensure_error_message();
        // protocol_error
=======
>>>>>>> ef26c1ce
    }
}<|MERGE_RESOLUTION|>--- conflicted
+++ resolved
@@ -597,36 +597,6 @@
             builder_error,
             true,
         )
-<<<<<<< HEAD
-
-        // let property_name = match builder_error {
-        //     TelemetrySenderOptionsBuilderError::UninitializedField(field_name) => {
-        //         Some(field_name.to_string())
-        //     }
-        //     _ => None,
-        // };
-
-        // let mut protocol_error = AIOProtocolError {
-        //     message: None,
-        //     kind: AIOProtocolErrorKind::ConfigurationInvalid,
-        //     is_shallow: true,
-        //     is_remote: false,
-        //     nested_error: Some(Box::new(builder_error)),
-        //     header_name: None,
-        //     header_value: None,
-        //     timeout_name: None,
-        //     timeout_value: None,
-        //     property_name,
-        //     property_value: None,
-        //     command_name: None,
-        //     protocol_version: None,
-        //     supported_protocol_major_versions: None,
-        // };
-
-        // protocol_error.ensure_error_message();
-        // protocol_error
-=======
->>>>>>> ef26c1ce
     }
 
     fn from_cloud_event_builder_error(builder_error: CloudEventBuilderError) -> TelemetryError {
@@ -643,34 +613,6 @@
             builder_error,
             true,
         )
-<<<<<<< HEAD
-
-        // let property_name = match builder_error {
-        //     CloudEventBuilderError::UninitializedField(field_name) => Some(field_name.to_string()),
-        //     _ => Some("cloud_event".to_string()),
-        // };
-
-        // let mut protocol_error = AIOProtocolError {
-        //     message: None,
-        //     kind: AIOProtocolErrorKind::ConfigurationInvalid,
-        //     is_shallow: true,
-        //     is_remote: false,
-        //     nested_error: Some(Box::new(builder_error)),
-        //     header_name: None,
-        //     header_value: None,
-        //     timeout_name: None,
-        //     timeout_value: None,
-        //     property_name,
-        //     property_value: None,
-        //     command_name: None,
-        //     protocol_version: None,
-        //     supported_protocol_major_versions: None,
-        // };
-
-        // protocol_error.ensure_error_message();
-        // protocol_error
-=======
->>>>>>> ef26c1ce
     }
 
     fn from_telemetry_message_builder_error(
@@ -689,55 +631,5 @@
             builder_error,
             true,
         )
-<<<<<<< HEAD
-
-        // let mut protocol_error = AIOProtocolError {
-        //     message: None,
-        //     kind: AIOProtocolErrorKind::ConfigurationInvalid,
-        //     is_shallow: true,
-        //     is_remote: false,
-        //     nested_error: Some(Box::new(builder_error)),
-        //     header_name: None,
-        //     header_value: None,
-        //     timeout_name: None,
-        //     timeout_value: None,
-        //     property_name,
-        //     property_value: None,
-        //     command_name: None,
-        //     protocol_version: None,
-        //     supported_protocol_major_versions: None,
-        // };
-
-        // protocol_error.ensure_error_message();
-        // protocol_error
-
-        // let property_name = match builder_error {
-        //     TelemetryMessageBuilderError::UninitializedField(field_name) => {
-        //         Some(field_name.to_string())
-        //     }
-        //     _ => None,
-        // };
-
-        // let mut protocol_error = AIOProtocolError {
-        //     message: None,
-        //     kind: AIOProtocolErrorKind::ConfigurationInvalid,
-        //     is_shallow: true,
-        //     is_remote: false,
-        //     nested_error: Some(Box::new(builder_error)),
-        //     header_name: None,
-        //     header_value: None,
-        //     timeout_name: None,
-        //     timeout_value: None,
-        //     property_name,
-        //     property_value: None,
-        //     command_name: None,
-        //     protocol_version: None,
-        //     supported_protocol_major_versions: None,
-        // };
-
-        // protocol_error.ensure_error_message();
-        // protocol_error
-=======
->>>>>>> ef26c1ce
     }
 }