--- conflicted
+++ resolved
@@ -597,33 +597,6 @@
             builder_error,
             true,
         )
-
-        // let property_name = match builder_error {
-        //     TelemetrySenderOptionsBuilderError::UninitializedField(field_name) => {
-        //         Some(field_name.to_string())
-        //     }
-        //     _ => None,
-        // };
-
-        // let mut protocol_error = AIOProtocolError {
-        //     message: None,
-        //     kind: AIOProtocolErrorKind::ConfigurationInvalid,
-        //     is_shallow: true,
-        //     is_remote: false,
-        //     nested_error: Some(Box::new(builder_error)),
-        //     header_name: None,
-        //     header_value: None,
-        //     timeout_name: None,
-        //     timeout_value: None,
-        //     property_name,
-        //     property_value: None,
-        //     command_name: None,
-        //     protocol_version: None,
-        //     supported_protocol_major_versions: None,
-        // };
-
-        // protocol_error.ensure_error_message();
-        // protocol_error
     }
 
     fn from_cloud_event_builder_error(builder_error: CloudEventBuilderError) -> TelemetryError {
@@ -632,7 +605,6 @@
             _ => "cloud_event".to_string(),
         };
 
-<<<<<<< HEAD
         TelemetryError::new(
             TelemetryErrorKind::ConfigurationInvalid {
                 property_name,
@@ -641,84 +613,14 @@
             builder_error,
             true,
         )
-
-        // let property_name = match builder_error {
-        //     CloudEventBuilderError::UninitializedField(field_name) => Some(field_name.to_string()),
-        //     _ => Some("cloud_event".to_string()),
-        // };
-
-        // let mut protocol_error = AIOProtocolError {
-        //     message: None,
-        //     kind: AIOProtocolErrorKind::ConfigurationInvalid,
-        //     is_shallow: true,
-        //     is_remote: false,
-        //     nested_error: Some(Box::new(builder_error)),
-        //     header_name: None,
-        //     header_value: None,
-        //     timeout_name: None,
-        //     timeout_value: None,
-        //     property_name,
-        //     property_value: None,
-        //     command_name: None,
-        //     protocol_version: None,
-        //     supported_protocol_major_versions: None,
-        // };
-
-        // protocol_error.ensure_error_message();
-        // protocol_error
-=======
-        let mut protocol_error = AIOProtocolError {
-            message: None,
-            kind: AIOProtocolErrorKind::ConfigurationInvalid,
-            is_shallow: true,
-            is_remote: false,
-            nested_error: Some(Box::new(builder_error)),
-            header_name: None,
-            header_value: None,
-            timeout_name: None,
-            timeout_value: None,
-            property_name,
-            property_value: None,
-            command_name: None,
-            protocol_version: None,
-            supported_protocol_major_versions: None,
-        };
-
-        protocol_error.ensure_error_message();
-        protocol_error
->>>>>>> 18fa5b4f
     }
 
     fn from_telemetry_message_builder_error(
         builder_error: TelemetryMessageBuilderError,
     ) -> TelemetryError {
         let property_name = match builder_error {
-<<<<<<< HEAD
             TelemetryMessageBuilderError::UninitializedField(field_name) => field_name.to_string(),
             _ => "unknown".to_string(),
-=======
-            TelemetryMessageBuilderError::UninitializedField(field_name) => {
-                Some(field_name.to_string())
-            }
-            _ => None,
-        };
-
-        let mut protocol_error = AIOProtocolError {
-            message: None,
-            kind: AIOProtocolErrorKind::ConfigurationInvalid,
-            is_shallow: true,
-            is_remote: false,
-            nested_error: Some(Box::new(builder_error)),
-            header_name: None,
-            header_value: None,
-            timeout_name: None,
-            timeout_value: None,
-            property_name,
-            property_value: None,
-            command_name: None,
-            protocol_version: None,
-            supported_protocol_major_versions: None,
->>>>>>> 18fa5b4f
         };
 
         TelemetryError::new(
@@ -729,52 +631,5 @@
             builder_error,
             true,
         )
-
-        // let mut protocol_error = AIOProtocolError {
-        //     message: None,
-        //     kind: AIOProtocolErrorKind::ConfigurationInvalid,
-        //     is_shallow: true,
-        //     is_remote: false,
-        //     nested_error: Some(Box::new(builder_error)),
-        //     header_name: None,
-        //     header_value: None,
-        //     timeout_name: None,
-        //     timeout_value: None,
-        //     property_name,
-        //     property_value: None,
-        //     command_name: None,
-        //     protocol_version: None,
-        //     supported_protocol_major_versions: None,
-        // };
-
-        // protocol_error.ensure_error_message();
-        // protocol_error
-
-        // let property_name = match builder_error {
-        //     TelemetryMessageBuilderError::UninitializedField(field_name) => {
-        //         Some(field_name.to_string())
-        //     }
-        //     _ => None,
-        // };
-
-        // let mut protocol_error = AIOProtocolError {
-        //     message: None,
-        //     kind: AIOProtocolErrorKind::ConfigurationInvalid,
-        //     is_shallow: true,
-        //     is_remote: false,
-        //     nested_error: Some(Box::new(builder_error)),
-        //     header_name: None,
-        //     header_value: None,
-        //     timeout_name: None,
-        //     timeout_value: None,
-        //     property_name,
-        //     property_value: None,
-        //     command_name: None,
-        //     protocol_version: None,
-        //     supported_protocol_major_versions: None,
-        // };
-
-        // protocol_error.ensure_error_message();
-        // protocol_error
     }
 }