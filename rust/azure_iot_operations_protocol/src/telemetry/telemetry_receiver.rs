--- conflicted
+++ resolved
@@ -331,9 +331,6 @@
             None,
             receiver_options.topic_namespace.as_deref(),
             &receiver_options.topic_token_map,
-<<<<<<< HEAD
-        ).map_err(|e| AIOProtocolError::from_topic_pattern_error(e, "receiver_options.topic_pattern"))?;
-=======
         )
         .map_err(|e| {
             AIOProtocolError::config_invalid_from_topic_pattern_error(
@@ -341,7 +338,6 @@
                 "receiver_options.topic_pattern",
             )
         })?;
->>>>>>> 41419fae
 
         // Get the telemetry topic
         let telemetry_topic = topic_pattern.as_subscribe_topic();
